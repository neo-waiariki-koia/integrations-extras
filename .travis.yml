sudo: required

language: python
cache:
  directories:
    - $home/.cache/pip
    - $home/dd-agent
    - vendor/cache
python:
  - "2.7"

git:
  depth: 3

branches:
  only:
    - master

services:
  - docker

matrix:
  fast_finish: true

env:
  global:
    - NOSE_FILTER="not windows and not fixme"
    - VOLATILE_DIR=/tmp/integration-sdk-testing
    - SKIP_CLEANUP=true
    - INTEGRATIONS_DIR=$HOME/embedded
    - PIP_CACHE=$HOME/.cache/pip
    - SDK_TESTING=true
    - BUNDLE_PATH=$TRAVIS_BUILD_DIR/vendor/cache
    - DD_AGENT_BRANCH=master
    - CORE_BRANCH=master
    - JMXFETCH_URL="https://dd-jmxfetch.s3.amazonaws.com"
    - REQ_LOCALS="$TRAVIS_BUILD_DIR,$HOME/dd-agent,$HOME/integrations-core"
  matrix:
    - TRAVIS_FLAVOR=default
    - TRAVIS_FLAVOR=filebeat FLAVOR_VERSION=latest
    - TRAVIS_FLAVOR=snmpwalk
    - TRAVIS_FLAVOR=hbase_master
    - TRAVIS_FLAVOR=hbase_regionserver
    - TRAVIS_FLAVOR=redis_sentinel FLAVOR_VERSION="latest"
    - TRAVIS_FLAVOR=neo4j
    - TRAVIS_FLAVOR=storm FLAVOR_VERSION=latest
    - TRAVIS_FLAVOR=logstash FLAVOR_VERSION=latest
<<<<<<< HEAD
    - TRAVIS_FLAVOR=reboot_required
=======
    - TRAVIS_FLAVOR=stardog FLAVOR_VERSION=latest
>>>>>>> fd1a0bc7
    # END OF TRAVIS MATRIX

before_install:
  - sudo apt-get update ; sudo apt-get install -y curl apt-transport-https git snmp snmp-mibs-downloader

install:
  - bundle install
  - bundle package
  - git -C $HOME/dd-agent pull || git clone -b $DD_AGENT_BRANCH --depth 1 https://github.com/DataDog/dd-agent.git $HOME/dd-agent
  - git -C $HOME/integrations-core pull || git clone -b $CORE_BRANCH --depth 1 https://github.com/DataDog/integrations-core.git $HOME/integrations-core
  - echo "$HOME/dd-agent/" > $(python -c "from distutils.sysconfig import get_python_lib; print(get_python_lib())")/datadog-agent.pth
  - pip install 'docker-compose==1.9.0'
  - pip install pylint
  - if [ -e $TRAVIS_BUILD_DIR/requirements.txt ]; then pip install -r $TRAVIS_BUILD_DIR/requirements.txt; fi
  - if [ -e $TRAVIS_BUILD_DIR/requirements-test.txt ]; then pip install -r $TRAVIS_BUILD_DIR/requirements-test.txt; fi
  - if [ -e $TRAVIS_BUILD_DIR/requirements-opt.txt ]; then pip install -r $TRAVIS_BUILD_DIR/requirements-opt.txt; fi
  - if [ -e ~/dd-agent/requirements.txt ]; then pip install -r ~/dd-agent/requirements.txt; fi
  - bundle exec rake setup_agent_libs

script:
  - bundle exec rake prep_travis_ci
  - bundle exec rake ci:run
  - bundle exec rake lint
  - bundle exec rake requirements

# we should clean generated files before we save the cache
# We don't want to save .pyc files
# Since clobber only cleans the project directory,
# everything outside of it should be cleaned, too, so we'll use find and -delete
before_cache:
  - rake clobber
  - find $HOME/.cache/pip $HOME/dd-agent -name *.pyc -delete

after_script:
  - if [[ $(docker ps -a -q) ]]; then docker stop $(docker ps -a -q); fi<|MERGE_RESOLUTION|>--- conflicted
+++ resolved
@@ -45,11 +45,8 @@
     - TRAVIS_FLAVOR=neo4j
     - TRAVIS_FLAVOR=storm FLAVOR_VERSION=latest
     - TRAVIS_FLAVOR=logstash FLAVOR_VERSION=latest
-<<<<<<< HEAD
-    - TRAVIS_FLAVOR=reboot_required
-=======
     - TRAVIS_FLAVOR=stardog FLAVOR_VERSION=latest
->>>>>>> fd1a0bc7
+    - TRAVIS_FLAVOR=reboot_required FLAVOR_VERSION=latest
     # END OF TRAVIS MATRIX
 
 before_install:
