--- conflicted
+++ resolved
@@ -38,21 +38,12 @@
             self.log.warn("lighthouse response JSON different than expected for url: {0}".format(lighthouse_url))
             raise CheckException(error_message, exit_code, e)
 
-<<<<<<< HEAD
-        if data["runtimeError"]["code"] == EXPECTED_RESPONSE_CODE:
-            score_accessibility = round_value(data["categories"]["accessibility"]["score"] * 100)
-            score_best_practices = round_value(data["categories"]["best-practices"]["score"] * 100)
-            score_performance = round_value(data["categories"]["performance"]["score"] * 100)
-            score_pwa = round_value(data["categories"]["pwa"]["score"] * 100)
-            score_seo = round_value(data["categories"]["seo"]["score"] * 100)
-=======
         if data.get("runtimeError", {"code": EXPECTED_RESPONSE_CODE}).get("code") == EXPECTED_RESPONSE_CODE:
-            score_accessibility = round(data.get("categories", {}).get("accessibility", {}).get("score", 0) * 100)
-            score_best_practices = round(data.get("categories", {}).get("best-practices", {}).get("score", 0) * 100)
-            score_performance = round(data.get("categories", {}).get("performance", {}).get("score", 0) * 100)
-            score_pwa = round(data.get("categories", {}).get("pwa", {}).get("score", 0) * 100)
-            score_seo = round(data.get("categories", {}).get("seo", {}).get("score", 0) * 100)
->>>>>>> 5df17ab3
+            score_accessibility = round_value(data.get("categories", {}).get("accessibility", {}).get("score", 0) * 100)
+            score_best_practices = round_value(data.get("categories", {}).get("best-practices", {}).get("score", 0) * 100)
+            score_performance = round_value(data.get("categories", {}).get("performance", {}).get("score", 0) * 100)
+            score_pwa = round_value(data.get("categories", {}).get("pwa", {}).get("score", 0) * 100)
+            score_seo = round_value(data.get("categories", {}).get("seo", {}).get("score", 0) * 100)
         else:
             err_code = data.get("runtimeError", {}).get("code")
             err_msg = data.get("runtimeError", {}).get("message")
