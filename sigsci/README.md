--- conflicted
+++ resolved
@@ -56,19 +56,12 @@
 
 3. Configure the SigSci agent to send metrics to the Datadog Agent:
 
-<<<<<<< HEAD
-  Add the following line to each agent's agent.config file:
-  ```
-  statsd-address="<datadog agent hostname:port>"
-  ```
-=======
     Add the following line to each agent's `agent.config` file:
     ```
-    statsd-address=<DATADOG_AGENT_HOSTNAME>:<DATADOG_AGENT_PORT>
+    statsd-address="<DATADOG_AGENT_HOSTNAME>:<DATADOG_AGENT_PORT>"
     ```
 
 4. Click the button to install the integration.
->>>>>>> a185c954
 
 5. In Datadog, verify that the "Signal Sciences - Overview" dashboard is created and starting to capture metrics.
 
